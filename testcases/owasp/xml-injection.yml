--- conflicted
+++ resolved
@@ -11,12 +11,7 @@
     <!ENTITY xxe SYSTEM "file:///etc/passwd" >]>
     <foo>&xxe;</foo>
 encoder:
-<<<<<<< HEAD
-  - Base64
-  - Url
-=======
   - Base64Flat
   - Plain
->>>>>>> 404fda53
 placeholder:
   - RequestBody