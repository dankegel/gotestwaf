--- conflicted
+++ resolved
@@ -9,12 +9,8 @@
 placeholder:
   - URLPath
   - URLParam
-<<<<<<< HEAD
-  - JSONRequest
-type: "NoSQL Injection"
-...
-=======
   - HTMLForm
   - HTMLMultipartForm
   - JSONRequest
->>>>>>> 808c5555
+type: "NoSQL Injection"
+...