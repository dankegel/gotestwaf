---
payload:
  - "<body onload=alert('test1')>"
  - "<b onmouseover=alert('Wufff!')>click me!</b>"
  - "<IMG SRC=j&#X41vascript:alert('test')>"
  - '<script>alert("TEST");</script>'
  - '><script>evil(111)</script>'
  - '<img/src=x/onerror=xxx'
  - '"onwheel=ead(111)'
  - '?__proto__[innerHTML]=<img/src/onerror%3dalert(1)>'
  - '?__proto__[CLOSURE_BASE_PATH]=data:,alert(1)//'
  - "__proto__[v-if]=_c.constructor('alert(1)')()"
  - 'sometext<svg onload=alert(document.domain)>?mimeType=text/html'
  - "'><svg/onload=alert`xss`>"
  - '"])}catch(e){if(!this.x)alert(document.domain),this.x=1}//'
  - '"));if(!self.x)self.x=!alert(document.domain)}catch(e){}//'
  - '<img src=x onerror=alert(document.domain)>/all'
  - '<ahref="javascript:top[8680439..toString(30)]()">XSS Test</a>'
  - '<ahref="javascript:window[/alert/.source]()">XSS Test</a>'
encoder:
  - Base64Flat
  - URL
placeholder:
  - URLPath
  - URLParam
<<<<<<< HEAD
type: "XSS"
...
=======
  - HTMLForm
  - HTMLMultipartForm
>>>>>>> 808c5555
<|MERGE_RESOLUTION|>--- conflicted
+++ resolved
@@ -23,10 +23,7 @@
 placeholder:
   - URLPath
   - URLParam
-<<<<<<< HEAD
-type: "XSS"
-...
-=======
   - HTMLForm
   - HTMLMultipartForm
->>>>>>> 808c5555
+type: "XSS"
+...