---
payload:
  - union was a great select
  - 'h2<h1'
  - D'or 1st parfume
  - "1) a-b=c"
  - john+or@var.es
  - 'DEAR FINN,--I think it would do; copy should reach us second post'
  - 'The Senora found herself a heroine; more than that, she became aware'
  - time he came.
  - echo in the mirror
  - curl and divergence
  - exec noun
  - bash away in the gym
  - zsh is the best!
  - java lang courses
  - 'JavaScript: Basics of JavaScript Language'
  - ls 300 lexus
  - nc 8000 controller

encoder:
  - URL
placeholder:
  - URLParam
<<<<<<< HEAD
...
=======
  - HTMLForm
  - HTMLMultipartForm
>>>>>>> 808c5555
<|MERGE_RESOLUTION|>--- conflicted
+++ resolved
@@ -22,9 +22,6 @@
   - URL
 placeholder:
   - URLParam
-<<<<<<< HEAD
-...
-=======
   - HTMLForm
   - HTMLMultipartForm
->>>>>>> 808c5555
+...